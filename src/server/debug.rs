// Copyright 2017 TiKV Project Authors. Licensed under Apache-2.0.

use std::{
    error::Error as StdError,
    iter::FromIterator,
    path::Path,
    result,
    sync::Arc,
    thread::{Builder as ThreadBuilder, JoinHandle},
};

use api_version::KvFormat;
use collections::HashSet;
use engine_rocks::{
    raw::{CompactOptions, DBBottommostLevelCompaction},
    util::get_cf_handle,
    RocksEngine, RocksEngineIterator, RocksMvccProperties, RocksStatistics, RocksWriteBatchVec,
};
use engine_traits::{
    Engines, Error as EngineTraitError, IterOptions, Iterable, Iterator as EngineIterator, MiscExt,
    Mutable, MvccProperties, Peekable, RaftEngine, RaftLogBatch, Range, RangePropertiesExt,
    SyncMutable, WriteBatch, WriteBatchExt, WriteOptions, CF_DEFAULT, CF_LOCK, CF_RAFT, CF_WRITE,
};
use futures::future::Future;
use kvproto::{
    debugpb::{self, Db as DbType},
    kvrpcpb::{self, Context, MvccInfo},
    metapb::{PeerRole, Region},
    raft_serverpb::*,
};
use protobuf::Message;
use raft::{self, eraftpb::Entry, RawNode};
use raftstore::{
    coprocessor::get_region_approximate_middle,
    store::{write_initial_apply_state, write_initial_raft_state, write_peer_state, PeerStorage},
};
use thiserror::Error;
use tikv_kv::Engine;
use tikv_util::{
    config::ReadableSize, keybuilder::KeyBuilder, store::find_peer,
    sys::thread::StdThreadBuildWrapper, worker::Worker,
};
use txn_types::Key;

use super::service::{future_flashback_to_version, future_prepare_flashback_to_version};
pub use crate::storage::mvcc::MvccInfoIterator;
use crate::{
    config::ConfigController,
<<<<<<< HEAD
    storage::mvcc::{Lock, LockType, TimeStamp, Write, WriteRef, WriteType},
=======
    server::reset_to_version::ResetToVersionManager,
    storage::{
        lock_manager::LockManager,
        mvcc::{Lock, LockType, TimeStamp, Write, WriteRef, WriteType},
        Storage,
    },
>>>>>>> 73f9ef57
};

pub type Result<T> = result::Result<T, Error>;

#[derive(Debug, Error)]
pub enum Error {
    #[error("Invalid Argument {0:?}")]
    InvalidArgument(String),

    #[error("Not Found {0:?}")]
    NotFound(String),

    #[error("{0:?}")]
    Other(#[from] Box<dyn StdError + Sync + Send>),

    #[error("Engine error {0}")]
    EngineTrait(#[from] EngineTraitError),

    #[error("Flashback Failed {0:?}")]
    FlashbackFailed(String),
}

/// Describes the meta information of a Region.
#[derive(PartialEq, Debug, Default)]
pub struct RegionInfo {
    pub raft_local_state: Option<RaftLocalState>,
    pub raft_apply_state: Option<RaftApplyState>,
    pub region_local_state: Option<RegionLocalState>,
}

impl RegionInfo {
    pub fn new(
        raft_local: Option<RaftLocalState>,
        raft_apply: Option<RaftApplyState>,
        region_local: Option<RegionLocalState>,
    ) -> Self {
        RegionInfo {
            raft_local_state: raft_local,
            raft_apply_state: raft_apply,
            region_local_state: region_local,
        }
    }
}

/// A thin wrapper of `DBBottommostLevelCompaction`.
#[derive(Copy, Clone, Debug)]
pub struct BottommostLevelCompaction(pub DBBottommostLevelCompaction);

impl<'a> From<Option<&'a str>> for BottommostLevelCompaction {
    fn from(v: Option<&'a str>) -> Self {
        let b = match v {
            Some("skip") => DBBottommostLevelCompaction::Skip,
            Some("force") => DBBottommostLevelCompaction::Force,
            _ => DBBottommostLevelCompaction::IfHaveCompactionFilter,
        };
        BottommostLevelCompaction(b)
    }
}

impl From<debugpb::BottommostLevelCompaction> for BottommostLevelCompaction {
    fn from(v: debugpb::BottommostLevelCompaction) -> Self {
        let b = match v {
            debugpb::BottommostLevelCompaction::Skip => DBBottommostLevelCompaction::Skip,
            debugpb::BottommostLevelCompaction::Force => DBBottommostLevelCompaction::Force,
            debugpb::BottommostLevelCompaction::IfHaveCompactionFilter => {
                DBBottommostLevelCompaction::IfHaveCompactionFilter
            }
        };
        BottommostLevelCompaction(b)
    }
}

impl From<BottommostLevelCompaction> for debugpb::BottommostLevelCompaction {
    fn from(bottommost: BottommostLevelCompaction) -> debugpb::BottommostLevelCompaction {
        match bottommost.0 {
            DBBottommostLevelCompaction::Skip => debugpb::BottommostLevelCompaction::Skip,
            DBBottommostLevelCompaction::Force => debugpb::BottommostLevelCompaction::Force,
            DBBottommostLevelCompaction::IfHaveCompactionFilter => {
                debugpb::BottommostLevelCompaction::IfHaveCompactionFilter
            }
        }
    }
}

trait InnerRocksEngineExtractor {
    fn get_db_from_type(&self, db: DbType) -> Result<&RocksEngine>;
}

pub trait Debugger {
    fn get(&self, db: DbType, cf: &str, key: &[u8]) -> Result<Vec<u8>>;

    fn raft_log(&self, region_id: u64, log_index: u64) -> Result<Entry>;

    fn region_info(&self, region_id: u64) -> Result<RegionInfo>;

    fn region_size<T: AsRef<str>>(&self, region_id: u64, cfs: Vec<T>) -> Result<Vec<(T, usize)>>;

    /// Scan MVCC Infos for given range `[start, end)`.
    fn scan_mvcc(
        &self,
        start: &[u8],
        end: &[u8],
        limit: u64,
    ) -> Result<impl Iterator<Item = raftstore::Result<(Vec<u8>, MvccInfo)>> + Send>;

    /// Compact the cf[start..end) in the db.
    fn compact(
        &self,
        db: DbType,
        cf: &str,
        start: &[u8],
        end: &[u8],
        threads: u32,
        bottommost: BottommostLevelCompaction,
    ) -> Result<()>;

    /// Get all regions holding region meta data from raft CF in KV storage.
    fn get_all_regions_in_store(&self) -> Result<Vec<u64>>;

    fn get_store_ident(&self) -> Result<StoreIdent>;

    fn dump_kv_stats(&self) -> Result<String>;

    fn dump_raft_stats(&self) -> Result<String>;

    fn modify_tikv_config(&self, config_name: &str, config_value: &str) -> Result<()>;

    fn get_region_properties(&self, region_id: u64) -> Result<Vec<(String, String)>>;

<<<<<<< HEAD
=======
    fn reset_to_version(&self, version: u64);

    fn key_range_flashback_to_version(
        &self,
        version: u64,
        region_id: u64,
        start_key: &[u8],
        end_key: &[u8],
        start_ts: u64,
        commit_ts: u64,
    ) -> impl Future<Output = Result<()>> + Send;

>>>>>>> 73f9ef57
    fn set_kv_statistics(&mut self, s: Option<Arc<RocksStatistics>>);

    fn set_raft_statistics(&mut self, s: Option<Arc<RocksStatistics>>);

    fn get_range_properties(&self, start: &[u8], end: &[u8]) -> Result<Vec<(String, String)>>;
}

#[derive(Clone)]
pub struct DebuggerImpl<ER, E, L, K>
where
    ER: RaftEngine,
    E: Engine,
    L: LockManager,
    K: KvFormat,
{
    engines: Engines<RocksEngine, ER>,
    kv_statistics: Option<Arc<RocksStatistics>>,
    raft_statistics: Option<Arc<RocksStatistics>>,
    cfg_controller: ConfigController,
    storage: Option<Storage<E, L, K>>,
}

impl<ER, E, L, K> InnerRocksEngineExtractor for DebuggerImpl<ER, E, L, K>
where
    ER: RaftEngine,
    E: Engine,
    L: LockManager,
    K: KvFormat,
{
    default fn get_db_from_type(&self, db: DbType) -> Result<&RocksEngine> {
        match db {
            DbType::Kv => Ok(&self.engines.kv),
            DbType::Raft => Err(box_err!("Get raft db is not allowed")),
            _ => Err(box_err!("invalid DB type")),
        }
    }
}

impl<E, L, K> InnerRocksEngineExtractor for DebuggerImpl<RocksEngine, E, L, K>
where
    E: Engine,
    L: LockManager,
    K: KvFormat,
{
    fn get_db_from_type(&self, db: DbType) -> Result<&RocksEngine> {
        match db {
            DbType::Kv => Ok(&self.engines.kv),
            DbType::Raft => Ok(&self.engines.raft),
            _ => Err(box_err!("invalid DB type")),
        }
    }
}

impl<ER, E, L, K> DebuggerImpl<ER, E, L, K>
where
    ER: RaftEngine,
    E: Engine,
    L: LockManager,
    K: KvFormat,
{
    pub fn new(
        engines: Engines<RocksEngine, ER>,
        cfg_controller: ConfigController,
<<<<<<< HEAD
    ) -> DebuggerImpl<ER> {
=======
        storage: Option<Storage<E, L, K>>,
    ) -> DebuggerImpl<ER, E, L, K> {
        let reset_to_version_manager = ResetToVersionManager::new(engines.kv.clone());
>>>>>>> 73f9ef57
        DebuggerImpl {
            engines,
            kv_statistics: None,
            raft_statistics: None,
            cfg_controller,
            storage,
        }
    }

    pub fn get_engine(&self) -> &Engines<RocksEngine, ER> {
        &self.engines
    }

    /// Scan raw keys for given range `[start, end)` in given cf.
    pub fn raw_scan(
        &self,
        start: &[u8],
        end: &[u8],
        limit: usize,
        cf: &str,
    ) -> Result<Vec<(Vec<u8>, Vec<u8>)>> {
        let db = &self.engines.kv;
        let end = if !end.is_empty() {
            Some(KeyBuilder::from_vec(end.to_vec(), 0, 0))
        } else {
            None
        };
        let iter_opt =
            IterOptions::new(Some(KeyBuilder::from_vec(start.to_vec(), 0, 0)), end, false);
        let mut iter = box_try!(db.iterator_opt(cf, iter_opt));
        if !iter.seek_to_first().unwrap() {
            return Ok(vec![]);
        }

        let mut res = vec![(iter.key().to_vec(), iter.value().to_vec())];
        while res.len() < limit && iter.next().unwrap() {
            res.push((iter.key().to_vec(), iter.value().to_vec()));
        }

        Ok(res)
    }

    /// Set regions to tombstone by manual, and apply other status(such as
    /// peers, version, and key range) from `region` which comes from PD
    /// normally.
    pub fn set_region_tombstone(&self, regions: Vec<Region>) -> Result<Vec<(u64, Error)>> {
        let store_id = self.get_store_ident()?.get_store_id();
        let db = &self.engines.kv;
        let mut wb = db.write_batch();

        let mut errors = Vec::with_capacity(regions.len());
        for region in regions {
            let region_id = region.get_id();
            if let Err(e) = set_region_tombstone(db, store_id, region, &mut wb) {
                errors.push((region_id, e));
            }
        }

        if errors.is_empty() {
            let mut write_opts = WriteOptions::new();
            write_opts.set_sync(true);
            box_try!(wb.write_opt(&write_opts));
        }
        Ok(errors)
    }

    pub fn set_region_tombstone_by_id(&self, regions: Vec<u64>) -> Result<Vec<(u64, Error)>> {
        let db = &self.engines.kv;
        let mut wb = db.write_batch();
        let mut errors = Vec::with_capacity(regions.len());
        for region_id in regions {
            let key = keys::region_state_key(region_id);
            let region_state = match db.get_msg_cf::<RegionLocalState>(CF_RAFT, &key) {
                Ok(Some(state)) => state,
                Ok(None) => {
                    let error = box_err!("{} region local state not exists", region_id);
                    errors.push((region_id, error));
                    continue;
                }
                Err(_) => {
                    let error = box_err!("{} gets region local state fail", region_id);
                    errors.push((region_id, error));
                    continue;
                }
            };
            if region_state.get_state() == PeerState::Tombstone {
                info!("skip {} because it's already tombstone", region_id);
                continue;
            }
            let region = &region_state.get_region();
            write_peer_state(&mut wb, region, PeerState::Tombstone, None).unwrap();
        }

        let mut write_opts = WriteOptions::new();
        write_opts.set_sync(true);
        wb.write_opt(&write_opts).unwrap();
        Ok(errors)
    }

    pub fn recover_regions(
        &self,
        regions: Vec<Region>,
        read_only: bool,
    ) -> Result<Vec<(u64, Error)>> {
        let db = &self.engines.kv;

        let mut errors = Vec::with_capacity(regions.len());
        for region in regions {
            let region_id = region.get_id();
            if let Err(e) = recover_mvcc_for_range(
                db,
                region.get_start_key(),
                region.get_end_key(),
                read_only,
                0,
            ) {
                errors.push((region_id, e));
            }
        }

        Ok(errors)
    }

    pub fn recover_all(&self, threads: usize, read_only: bool) -> Result<()> {
        let db = &self.engines.kv;

        info!("Calculating split keys...");
        let split_keys = divide_db(db, threads).unwrap().into_iter().map(|k| {
            let k = Key::from_encoded(keys::origin_key(&k).to_vec())
                .truncate_ts()
                .unwrap();
            k.as_encoded().clone()
        });

        let mut range_borders = vec![b"".to_vec()];
        range_borders.extend(split_keys);
        range_borders.push(b"".to_vec());

        let mut handles = Vec::new();

        for thread_index in 0..range_borders.len() - 1 {
            let db = db.clone();
            let start_key = range_borders[thread_index].clone();
            let end_key = range_borders[thread_index + 1].clone();

            let props = tikv_util::thread_group::current_properties();
            let thread = ThreadBuilder::new()
                .name(format!("mvcc-recover-thread-{}", thread_index))
                .spawn_wrapper(move || {
                    tikv_util::thread_group::set_properties(props);
                    tikv_alloc::add_thread_memory_accessor();
                    info!(
                        "thread {}: started on range [{}, {})",
                        thread_index,
                        log_wrappers::Value::key(&start_key),
                        log_wrappers::Value::key(&end_key)
                    );

                    let result =
                        recover_mvcc_for_range(&db, &start_key, &end_key, read_only, thread_index);
                    tikv_alloc::remove_thread_memory_accessor();
                    result
                })
                .unwrap();

            handles.push(thread);
        }

        let res = handles
            .into_iter()
            .map(|h: JoinHandle<Result<()>>| h.join())
            .map(|r| {
                if let Err(e) = &r {
                    error!("{:?}", e);
                }
                r
            })
            .all(|r| r.is_ok());
        if res {
            Ok(())
        } else {
            Err(box_err!("Not all threads finished successfully."))
        }
    }

    pub fn bad_regions(&self) -> Result<Vec<(u64, Error)>> {
        let mut res = Vec::new();

        let from = keys::REGION_META_MIN_KEY.to_owned();
        let to = keys::REGION_META_MAX_KEY.to_owned();
        let readopts = IterOptions::new(
            Some(KeyBuilder::from_vec(from.clone(), 0, 0)),
            Some(KeyBuilder::from_vec(to, 0, 0)),
            false,
        );
        let mut iter = box_try!(self.engines.kv.iterator_opt(CF_RAFT, readopts));
        iter.seek(&from).unwrap();

        let fake_snap_worker = Worker::new("fake-snap-worker").lazy_build("fake-snap");
        let fake_raftlog_fetch_worker =
            Worker::new("fake-raftlog-fetch-worker").lazy_build("fake-raftlog-fetch");

        let check_value = |value: &[u8]| -> Result<()> {
            let mut local_state = RegionLocalState::default();
            box_try!(local_state.merge_from_bytes(value));

            match local_state.get_state() {
                PeerState::Tombstone | PeerState::Applying => return Ok(()),
                _ => {}
            }

            let region = local_state.get_region();
            let store_id = self.get_store_ident()?.get_store_id();

            let peer_id = find_peer(region, store_id)
                .map(|peer| peer.get_id())
                .ok_or_else(|| {
                    Error::Other("RegionLocalState doesn't contains peer itself".into())
                })?;

            let tag = format!("[region {}] {}", region.get_id(), peer_id);
            let peer_storage = box_try!(PeerStorage::<RocksEngine, ER>::new(
                self.engines.clone(),
                region,
                fake_snap_worker.scheduler(),
                fake_raftlog_fetch_worker.scheduler(),
                peer_id,
                tag,
            ));

            let raft_cfg = raft::Config {
                id: peer_id,
                election_tick: 10,
                heartbeat_tick: 2,
                max_size_per_msg: ReadableSize::mb(1).0,
                max_inflight_msgs: 256,
                check_quorum: true,
                skip_bcast_commit: true,
                ..Default::default()
            };

            box_try!(RawNode::new(
                &raft_cfg,
                peer_storage,
                &slog_global::get_global()
            ));
            Ok(())
        };

        while box_try!(iter.valid()) {
            let (key, value) = (iter.key(), iter.value());
            if let Ok((region_id, suffix)) = keys::decode_region_meta_key(key) {
                if suffix != keys::REGION_STATE_SUFFIX {
                    box_try!(iter.next());
                    continue;
                }
                if let Err(e) = check_value(value) {
                    res.push((region_id, e));
                }
            }
            box_try!(iter.next());
        }
        Ok(res)
    }

    pub fn remove_failed_stores(
        &self,
        store_ids: Vec<u64>,
        region_ids: Option<Vec<u64>>,
        promote_learner: bool,
    ) -> Result<()> {
        let store_id = self.get_store_ident()?.get_store_id();
        if store_ids.iter().any(|&s| s == store_id) {
            let msg = format!("Store {} in the failed list", store_id);
            return Err(Error::Other(msg.into()));
        }
        let mut wb = self.engines.kv.write_batch();
        let store_ids = HashSet::<u64>::from_iter(store_ids);

        {
            let remove_stores = |key: &[u8], value: &[u8], kv_wb: &mut RocksWriteBatchVec| {
                let (_, suffix_type) = box_try!(keys::decode_region_meta_key(key));
                if suffix_type != keys::REGION_STATE_SUFFIX {
                    return Ok(());
                }

                let mut region_state = RegionLocalState::default();
                box_try!(region_state.merge_from_bytes(value));
                if region_state.get_state() == PeerState::Tombstone {
                    return Ok(());
                }

                let mut new_peers = region_state.get_region().get_peers().to_owned();
                new_peers.retain(|peer| !store_ids.contains(&peer.get_store_id()));

                let region_id = region_state.get_region().get_id();
                let old_peers = region_state.mut_region().take_peers();

                if promote_learner {
                    if new_peers
                        .iter()
                        .filter(|peer| peer.get_role() != PeerRole::Learner)
                        .count()
                        != 0
                    {
                        // no need to promote learner, do nothing
                    } else if new_peers
                        .iter()
                        .filter(|peer| peer.get_role() == PeerRole::Learner)
                        .count()
                        > 1
                    {
                        error!(
                            "failed to promote learner due to multiple learners, skip promote learner";
                            "region_id" => region_id,
                        )
                    } else {
                        for peer in &mut new_peers {
                            match peer.get_role() {
                                PeerRole::Voter
                                | PeerRole::IncomingVoter
                                | PeerRole::DemotingVoter => {}
                                PeerRole::Learner => {
                                    info!(
                                        "promote learner";
                                        "region_id" => region_id,
                                        "peer_id" => peer.get_id(),
                                    );
                                    peer.set_role(PeerRole::Voter);
                                }
                            }
                        }
                    }
                }
                info!(
                    "peers changed";
                    "region_id" => region_id,
                    "old_peers" => ?old_peers,
                    "new_peers" => ?new_peers,
                );
                // We need to leave epoch untouched to avoid inconsistency.
                region_state.mut_region().set_peers(new_peers.into());
                box_try!(kv_wb.put_msg_cf(CF_RAFT, key, &region_state));
                Ok(())
            };

            if let Some(region_ids) = region_ids {
                let kv = &self.engines.kv;
                for region_id in region_ids {
                    let key = keys::region_state_key(region_id);
                    if let Some(value) = box_try!(kv.get_value_cf(CF_RAFT, &key)) {
                        box_try!(remove_stores(&key, &value, &mut wb));
                    } else {
                        let msg = format!("No such region {} on the store", region_id);
                        return Err(Error::Other(msg.into()));
                    }
                }
            } else {
                box_try!(self.engines.kv.scan(
                    CF_RAFT,
                    keys::REGION_META_MIN_KEY,
                    keys::REGION_META_MAX_KEY,
                    false,
                    |key, value| remove_stores(key, value, &mut wb).map(|_| true)
                ));
            }
        }

        let mut write_opts = WriteOptions::new();
        write_opts.set_sync(true);
        box_try!(wb.write_opt(&write_opts));
        Ok(())
    }

    pub fn drop_unapplied_raftlog(&self, region_ids: Option<Vec<u64>>) -> Result<()> {
        let kv = &self.engines.kv;
        let raft = &self.engines.raft;

        let region_ids = region_ids.unwrap_or(self.get_all_regions_in_store()?);
        for region_id in region_ids {
            let region_state = self.region_info(region_id)?;

            // It's safe to unwrap region_local_state here, because
            // get_all_regions_in_store() guarantees that the region state
            // exists in kvdb.
            if region_state.region_local_state.unwrap().state == PeerState::Tombstone {
                continue;
            }

            let old_raft_local_state = region_state.raft_local_state.ok_or_else(|| {
                Error::Other(format!("No RaftLocalState found for region {}", region_id).into())
            })?;
            let old_raft_apply_state = region_state.raft_apply_state.ok_or_else(|| {
                Error::Other(format!("No RaftApplyState found for region {}", region_id).into())
            })?;

            let applied_index = old_raft_apply_state.applied_index;
            let commit_index = old_raft_apply_state.commit_index;
            let last_index = old_raft_local_state.last_index;

            if last_index == applied_index && commit_index == applied_index {
                continue;
            }

            let new_raft_local_state = RaftLocalState {
                last_index: applied_index,
                ..old_raft_local_state.clone()
            };
            let new_raft_apply_state = RaftApplyState {
                commit_index: applied_index,
                ..old_raft_apply_state.clone()
            };

            info!(
                "dropping unapplied raft log";
                "region_id" => region_id,
                "old_raft_local_state" => ?old_raft_local_state,
                "new_raft_local_state" => ?new_raft_local_state,
                "old_raft_apply_state" => ?old_raft_apply_state,
                "new_raft_apply_state" => ?new_raft_apply_state,
            );

            // flush the changes
            box_try!(kv.put_msg_cf(
                CF_RAFT,
                &keys::apply_state_key(region_id),
                &new_raft_apply_state
            ));
            let mut lb = raft.log_batch(0);
            box_try!(lb.put_raft_state(region_id, &new_raft_local_state));
            box_try!(raft.gc(region_id, applied_index + 1, last_index + 1, &mut lb));
            box_try!(raft.consume(&mut lb, true));
            kv.sync().unwrap();

            info!(
                "dropped unapplied raft log";
                "region_id" => region_id,
                "old_raft_local_state" => ?old_raft_local_state,
                "new_raft_local_state" => ?new_raft_local_state,
                "old_raft_apply_state" => ?old_raft_apply_state,
                "new_raft_apply_state" => ?new_raft_apply_state,
            );
        }

        Ok(())
    }

    pub fn recreate_region(&self, region: Region) -> Result<()> {
        let region_id = region.get_id();
        let kv = &self.engines.kv;
        let raft = &self.engines.raft;

        let mut kv_wb = self.engines.kv.write_batch();
        let mut raft_wb = self.engines.raft.log_batch(0);

        if region.get_start_key() >= region.get_end_key() && !region.get_end_key().is_empty() {
            return Err(box_err!("Bad region: {:?}", region));
        }

        box_try!(self.engines.kv.scan(
            CF_RAFT,
            keys::REGION_META_MIN_KEY,
            keys::REGION_META_MAX_KEY,
            false,
            |key, value| {
                let (_, suffix_type) = box_try!(keys::decode_region_meta_key(key));
                if suffix_type != keys::REGION_STATE_SUFFIX {
                    return Ok(true);
                }

                let mut region_state = RegionLocalState::default();
                box_try!(region_state.merge_from_bytes(value));
                if region_state.get_state() == PeerState::Tombstone {
                    return Ok(true);
                }
                let exists_region = region_state.get_region();

                if !region_overlap(exists_region, &region) {
                    return Ok(true);
                }

                if exists_region.get_start_key() == region.get_start_key()
                    && exists_region.get_end_key() == region.get_end_key()
                {
                    Err(box_err!("region still exists {:?}", region))
                } else {
                    Err(box_err!("region overlap with {:?}", exists_region))
                }
            },
        ));

        // RegionLocalState.
        let mut region_state = RegionLocalState::default();
        region_state.set_state(PeerState::Normal);
        region_state.set_region(region);
        let key = keys::region_state_key(region_id);
        if box_try!(kv.get_msg_cf::<RegionLocalState>(CF_RAFT, &key)).is_some() {
            return Err(Error::Other(
                "Store already has the RegionLocalState".into(),
            ));
        }
        box_try!(kv_wb.put_msg_cf(CF_RAFT, &key, &region_state));

        // RaftApplyState.
        let key = keys::apply_state_key(region_id);
        if box_try!(kv.get_msg_cf::<RaftApplyState>(CF_RAFT, &key)).is_some() {
            return Err(Error::Other("Store already has the RaftApplyState".into()));
        }
        box_try!(write_initial_apply_state(&mut kv_wb, region_id));

        // RaftLocalState.
        if box_try!(raft.get_raft_state(region_id)).is_some() {
            return Err(Error::Other("Store already has the RaftLocalState".into()));
        }
        box_try!(write_initial_raft_state(&mut raft_wb, region_id));

        let mut write_opts = WriteOptions::new();
        write_opts.set_sync(true);
        box_try!(kv_wb.write_opt(&write_opts));
        box_try!(self.engines.raft.consume(&mut raft_wb, true));
        Ok(())
    }

    fn get_region_state(&self, region_id: u64) -> Result<RegionLocalState> {
        let region_state_key = keys::region_state_key(region_id);
        let region_state = box_try!(
            self.engines
                .kv
                .get_msg_cf::<RegionLocalState>(CF_RAFT, &region_state_key)
        );
        match region_state {
            Some(v) => Ok(v),
            None => Err(Error::NotFound(format!("region {}", region_id))),
        }
    }
}

impl<ER, E, L, K> Debugger for DebuggerImpl<ER, E, L, K>
where
    ER: RaftEngine,
    E: Engine,
    L: LockManager,
    K: KvFormat,
{
    fn get(&self, db: DbType, cf: &str, key: &[u8]) -> Result<Vec<u8>> {
        validate_db_and_cf(db, cf)?;
        let db = self.get_db_from_type(db)?;
        match db.get_value_cf(cf, key) {
            Ok(Some(v)) => Ok(v.to_vec()),
            Ok(None) => Err(Error::NotFound(format!(
                "value for key {:?} in db {:?}",
                key, db
            ))),
            Err(e) => Err(box_err!(e)),
        }
    }

    fn raft_log(&self, region_id: u64, log_index: u64) -> Result<Entry> {
        if let Some(e) = box_try!(self.engines.raft.get_entry(region_id, log_index)) {
            return Ok(e);
        }
        Err(Error::NotFound(format!(
            "raft log for region {} at index {}",
            region_id, log_index
        )))
    }

    fn region_info(&self, region_id: u64) -> Result<RegionInfo> {
        let raft_state = box_try!(self.engines.raft.get_raft_state(region_id));

        let apply_state_key = keys::apply_state_key(region_id);
        let apply_state = box_try!(
            self.engines
                .kv
                .get_msg_cf::<RaftApplyState>(CF_RAFT, &apply_state_key)
        );

        let region_state_key = keys::region_state_key(region_id);
        let region_state = box_try!(
            self.engines
                .kv
                .get_msg_cf::<RegionLocalState>(CF_RAFT, &region_state_key)
        );

        match (raft_state, apply_state, region_state) {
            (None, None, None) => Err(Error::NotFound(format!("info for region {}", region_id))),
            (raft_state, apply_state, region_state) => {
                Ok(RegionInfo::new(raft_state, apply_state, region_state))
            }
        }
    }

    fn region_size<T: AsRef<str>>(&self, region_id: u64, cfs: Vec<T>) -> Result<Vec<(T, usize)>> {
        let region_state_key = keys::region_state_key(region_id);
        match self
            .engines
            .kv
            .get_msg_cf::<RegionLocalState>(CF_RAFT, &region_state_key)
        {
            Ok(Some(region_state)) => {
                let region = region_state.get_region();
                let start_key = &keys::data_key(region.get_start_key());
                let end_key = &keys::data_end_key(region.get_end_key());
                let mut sizes = vec![];
                for cf in cfs {
                    let mut size = 0;
                    box_try!(self.engines.kv.scan(
                        cf.as_ref(),
                        start_key,
                        end_key,
                        false,
                        |k, v| {
                            size += k.len() + v.len();
                            Ok(true)
                        }
                    ));
                    sizes.push((cf, size));
                }
                Ok(sizes)
            }
            Ok(None) => Err(Error::NotFound(format!("none region {:?}", region_id))),
            Err(e) => Err(box_err!(e)),
        }
    }

    fn scan_mvcc(
        &self,
        start: &[u8],
        end: &[u8],
        limit: u64,
    ) -> Result<impl Iterator<Item = raftstore::Result<(Vec<u8>, MvccInfo)>> + Send> {
        if end.is_empty() && limit == 0 {
            return Err(Error::InvalidArgument("no limit and to_key".to_owned()));
        }
        MvccInfoIterator::new(
            |cf, opts| {
                let kv = &self.engines.kv;
                kv.iterator_opt(cf, opts).map_err(|e| box_err!(e))
            },
            if start.is_empty() { None } else { Some(start) },
            if end.is_empty() { None } else { Some(end) },
            limit as usize,
        )
        .map_err(|e| box_err!(e))
    }

    /// Compact the cf[start..end) in the db.
    fn compact(
        &self,
        db: DbType,
        cf: &str,
        start: &[u8],
        end: &[u8],
        threads: u32,
        bottommost: BottommostLevelCompaction,
    ) -> Result<()> {
        validate_db_and_cf(db, cf)?;
        let db = self.get_db_from_type(db)?;
        let handle = box_try!(get_cf_handle(db.as_inner(), cf));
        let start = if start.is_empty() { None } else { Some(start) };
        let end = if end.is_empty() { None } else { Some(end) };
        info!("Debugger starts manual compact"; "db" => ?db, "cf" => cf);
        let mut opts = CompactOptions::new();
        opts.set_max_subcompactions(threads as i32);
        opts.set_exclusive_manual_compaction(false);
        opts.set_bottommost_level_compaction(bottommost.0);
        db.as_inner()
            .compact_range_cf_opt(handle, &opts, start, end);
        info!("Debugger finishes manual compact"; "db" => ?db, "cf" => cf);
        Ok(())
    }

    fn get_all_regions_in_store(&self) -> Result<Vec<u64>> {
        let db = &self.engines.kv;
        let cf = CF_RAFT;
        let start_key = keys::REGION_META_MIN_KEY;
        let end_key = keys::REGION_META_MAX_KEY;
        let mut regions = Vec::with_capacity(128);
        box_try!(db.scan(cf, start_key, end_key, false, |key, _| {
            let (id, suffix) = box_try!(keys::decode_region_meta_key(key));
            if suffix != keys::REGION_STATE_SUFFIX {
                return Ok(true);
            }
            regions.push(id);
            Ok(true)
        }));
        regions.sort_unstable();
        Ok(regions)
    }

    fn get_store_ident(&self) -> Result<StoreIdent> {
        let db = &self.engines.kv;
        db.get_msg::<StoreIdent>(keys::STORE_IDENT_KEY)
            .map_err(|e| box_err!(e))
            .and_then(|ident| match ident {
                Some(ident) => Ok(ident),
                None => Err(Error::NotFound("No store ident key".to_owned())),
            })
    }

    fn dump_kv_stats(&self) -> Result<String> {
        let mut kv_str = box_try!(MiscExt::dump_stats(&self.engines.kv));
        if let Some(s) = self.kv_statistics.as_ref() && let Some(s) = s.to_string() {
            kv_str.push_str(&s);
        }
        Ok(kv_str)
    }

    fn dump_raft_stats(&self) -> Result<String> {
        let mut raft_str = box_try!(RaftEngine::dump_stats(&self.engines.raft));
        if let Some(s) = self.raft_statistics.as_ref() && let Some(s) = s.to_string() {
            raft_str.push_str(&s);
        }
        Ok(raft_str)
    }

    fn modify_tikv_config(&self, config_name: &str, config_value: &str) -> Result<()> {
        if let Err(e) = self.cfg_controller.update_config(config_name, config_value) {
            return Err(Error::Other(
                format!("failed to update config, err: {:?}", e).into(),
            ));
        }
        Ok(())
    }

    fn get_region_properties(&self, region_id: u64) -> Result<Vec<(String, String)>> {
        let region_state = self.get_region_state(region_id)?;
        let region = region_state.get_region();
        let start = keys::enc_start_key(region);
        let end = keys::enc_end_key(region);
        let mut res = dump_write_cf_properties(&self.engines.kv, &start, &end)?;
        let mut res1 = dump_default_cf_properties(&self.engines.kv, &start, &end)?;
        res.append(&mut res1);

        let middle_key = match box_try!(get_region_approximate_middle(&self.engines.kv, region)) {
            Some(data_key) => keys::origin_key(&data_key).to_vec(),
            None => Vec::new(),
        };

        res.push((
            "region.start_key".to_owned(),
            hex::encode(&region.start_key),
        ));
        res.push(("region.end_key".to_owned(), hex::encode(&region.end_key)));
        res.push((
            "region.middle_key_by_approximate_size".to_owned(),
            hex::encode(middle_key),
        ));
        Ok(res)
    }

<<<<<<< HEAD
=======
    fn reset_to_version(&self, version: u64) {
        self.reset_to_version_manager.start(version.into());
    }

    fn key_range_flashback_to_version(
        &self,
        version: u64,
        region_id: u64,
        start_key: &[u8],
        end_key: &[u8],
        start_ts: u64,
        commit_ts: u64,
    ) -> impl Future<Output = Result<()>> + Send {
        let store_id = self.get_store_ident().unwrap().get_store_id();
        let r = self.region_info(region_id).unwrap();
        let region = r
            .region_local_state
            .as_ref()
            .map(|s| s.get_region().clone())
            .unwrap();

        async_key_range_flashback_to_version(
            self.storage.as_ref().unwrap().clone(),
            region,
            version,
            store_id,
            start_key.to_vec(),
            end_key.to_vec(),
            start_ts,
            commit_ts,
        )
    }

>>>>>>> 73f9ef57
    fn set_kv_statistics(&mut self, s: Option<Arc<RocksStatistics>>) {
        self.kv_statistics = s;
    }

    fn set_raft_statistics(&mut self, s: Option<Arc<RocksStatistics>>) {
        self.raft_statistics = s;
    }

    fn get_range_properties(&self, start: &[u8], end: &[u8]) -> Result<Vec<(String, String)>> {
        let mut props = dump_write_cf_properties(
            &self.engines.kv,
            &keys::data_key(start),
            &keys::data_end_key(end),
        )?;
        let mut props1 = dump_default_cf_properties(
            &self.engines.kv,
            &keys::data_key(start),
            &keys::data_end_key(end),
        )?;
        props.append(&mut props1);
        Ok(props)
    }
}

async fn async_key_range_flashback_to_version<E: Engine, L: LockManager, F: KvFormat>(
    storage: Storage<E, L, F>,
    region: Region,
    version: u64,
    store_id: u64,
    start_key: Vec<u8>,
    end_key: Vec<u8>,
    start_ts: u64,
    commit_ts: u64,
) -> Result<()> {
    let is_in_flashback = region.get_is_in_flashback();
    let in_prepare_state = TimeStamp::from(commit_ts).is_zero();
    if in_prepare_state && is_in_flashback {
        return Ok(());
    } else if !in_prepare_state && !is_in_flashback {
        return Err(Error::FlashbackFailed("not in flashback state".into()));
    }

    let mut ctx = Context::default();
    ctx.set_region_id(region.get_id());
    ctx.set_region_epoch(region.get_region_epoch().to_owned());
    let peer = find_peer(&region, store_id).unwrap();
    ctx.set_peer(peer.clone());

    // Flashback will encode the key, so we need to use raw key.
    let start_key = Key::from_encoded_slice(&start_key)
        .to_raw()
        .unwrap_or_default();
    let end_key = Key::from_encoded_slice(&end_key)
        .to_raw()
        .unwrap_or_default();

    // Means now is prepare flashback.
    if in_prepare_state {
        let mut req = kvrpcpb::PrepareFlashbackToVersionRequest::new();
        req.set_version(version);
        req.set_start_key(start_key.clone());
        req.set_end_key(end_key.clone());
        req.set_context(ctx.clone());
        req.set_start_ts(start_ts);

        let resp = future_prepare_flashback_to_version(storage, req)
            .await
            .unwrap();
        if !resp.get_error().is_empty() || resp.has_region_error() {
            error!("exec prepare flashback failed"; "err" => ?resp.get_error(), "region_err" => ?resp.get_region_error());
            return Err(Error::FlashbackFailed(
                "exec prepare flashback failed.".into(),
            ));
        }
    } else {
        let mut req = kvrpcpb::FlashbackToVersionRequest::new();
        req.set_version(version);
        req.set_start_key(start_key.clone());
        req.set_end_key(end_key.clone());
        req.set_context(ctx.clone());
        req.set_start_ts(start_ts);
        req.set_commit_ts(commit_ts);

        let resp = future_flashback_to_version(storage, req).await.unwrap();
        if !resp.get_error().is_empty() || resp.has_region_error() {
            error!("exec finish flashback failed"; "err" => ?resp.get_error(), "region_err" => ?resp.get_region_error());
            return Err(Error::FlashbackFailed(
                "exec finish flashback failed.".into(),
            ));
        }
    }
    Ok(())
}

pub fn dump_default_cf_properties(
    db: &RocksEngine,
    start: &[u8],
    end: &[u8],
) -> Result<Vec<(String, String)>> {
    let mut num_entries = 0; // number of Rocksdb K/V entries.
    let collection = box_try!(db.get_range_properties_cf(CF_DEFAULT, start, end));
    let num_files = collection.len();

    for (_, v) in collection.iter() {
        num_entries += v.num_entries();
    }
    let sst_files = collection
        .iter()
        .map(|(k, _)| {
            Path::new(k)
                .file_name()
                .map(|f| f.to_str().unwrap())
                .unwrap_or(k)
                .to_string()
        })
        .collect::<Vec<_>>()
        .join(", ");

    let res = vec![
        ("defaultcf.num_entries".to_owned(), num_entries.to_string()),
        ("defaultcf.num_files".to_owned(), num_files.to_string()),
        ("defaultcf.sst_files".to_owned(), sst_files),
    ];
    Ok(res)
}

pub fn dump_write_cf_properties(
    db: &RocksEngine,
    start: &[u8],
    end: &[u8],
) -> Result<Vec<(String, String)>> {
    let mut num_entries = 0; // number of Rocksdb K/V entries.

    let collection = box_try!(db.get_range_properties_cf(CF_WRITE, start, end));
    let num_files = collection.len();

    let mut mvcc_properties = MvccProperties::new();
    for (_, v) in collection.iter() {
        num_entries += v.num_entries();
        let mvcc = box_try!(RocksMvccProperties::decode(v.user_collected_properties()));
        mvcc_properties.add(&mvcc);
    }

    let sst_files = collection
        .iter()
        .map(|(k, _)| {
            Path::new(k)
                .file_name()
                .map(|f| f.to_str().unwrap())
                .unwrap_or(k)
                .to_string()
        })
        .collect::<Vec<_>>()
        .join(", ");

    let mut res: Vec<(String, String)> = [
        (
            "mvcc.min_ts",
            if mvcc_properties.min_ts == TimeStamp::max() {
                0
            } else {
                mvcc_properties.min_ts.into_inner()
            },
        ),
        ("mvcc.max_ts", mvcc_properties.max_ts.into_inner()),
        ("mvcc.num_rows", mvcc_properties.num_rows),
        ("mvcc.num_puts", mvcc_properties.num_puts),
        ("mvcc.num_deletes", mvcc_properties.num_deletes),
        ("mvcc.num_versions", mvcc_properties.num_versions),
        ("mvcc.max_row_versions", mvcc_properties.max_row_versions),
    ]
    .iter()
    .map(|(k, v)| ((*k).to_string(), (*v).to_string()))
    .collect();

    // Entries and delete marks of RocksDB.
    let num_deletes = num_entries - mvcc_properties.num_versions;
    res.push(("writecf.num_entries".to_owned(), num_entries.to_string()));
    res.push(("writecf.num_deletes".to_owned(), num_deletes.to_string()));

    // count and list of files.
    res.push(("writecf.num_files".to_owned(), num_files.to_string()));
    res.push(("writecf.sst_files".to_owned(), sst_files));

    Ok(res)
}

fn recover_mvcc_for_range(
    db: &RocksEngine,
    start_key: &[u8],
    end_key: &[u8],
    read_only: bool,
    thread_index: usize,
) -> Result<()> {
    let mut mvcc_checker = box_try!(MvccChecker::new(db.clone(), start_key, end_key));
    mvcc_checker.thread_index = thread_index;

    let wb_limit: usize = 10240;

    loop {
        let mut wb = db.write_batch();
        mvcc_checker.check_mvcc(&mut wb, Some(wb_limit))?;

        let batch_size = wb.count();

        if !read_only {
            let mut write_opts = WriteOptions::new();
            write_opts.set_sync(true);
            box_try!(wb.write_opt(&write_opts));
        } else {
            info!("thread {}: skip write {} rows", thread_index, batch_size);
        }

        info!(
            "thread {}: total fix default: {}, lock: {}, write: {}",
            thread_index,
            mvcc_checker.default_fix_count,
            mvcc_checker.lock_fix_count,
            mvcc_checker.write_fix_count
        );

        if batch_size < wb_limit {
            info!("thread {} has finished working.", thread_index);
            return Ok(());
        }
    }
}

pub struct MvccChecker {
    lock_iter: RocksEngineIterator,
    default_iter: RocksEngineIterator,
    write_iter: RocksEngineIterator,
    scan_count: usize,
    lock_fix_count: usize,
    default_fix_count: usize,
    write_fix_count: usize,
    pub thread_index: usize,
}

impl MvccChecker {
    fn new(db: RocksEngine, start_key: &[u8], end_key: &[u8]) -> Result<Self> {
        let start_key = keys::data_key(start_key);
        let end_key = keys::data_end_key(end_key);
        let gen_iter = |cf: &str| -> Result<_> {
            let from = start_key.clone();
            let to = end_key.clone();
            let readopts = IterOptions::new(
                Some(KeyBuilder::from_vec(from, 0, 0)),
                Some(KeyBuilder::from_vec(to, 0, 0)),
                false,
            );
            let mut iter = box_try!(db.iterator_opt(cf, readopts));
            iter.seek_to_first().unwrap();
            Ok(iter)
        };

        Ok(MvccChecker {
            write_iter: gen_iter(CF_WRITE)?,
            lock_iter: gen_iter(CF_LOCK)?,
            default_iter: gen_iter(CF_DEFAULT)?,
            scan_count: 0,
            lock_fix_count: 0,
            default_fix_count: 0,
            write_fix_count: 0,
            thread_index: 0,
        })
    }

    fn min_key(
        key: Option<Vec<u8>>,
        iter: &RocksEngineIterator,
        f: fn(&[u8]) -> &[u8],
    ) -> Option<Vec<u8>> {
        let iter_key = if iter.valid().unwrap() {
            Some(f(keys::origin_key(iter.key())).to_vec())
        } else {
            None
        };
        match (key, iter_key) {
            (Some(a), Some(b)) => {
                if a < b {
                    Some(a)
                } else {
                    Some(b)
                }
            }
            (Some(a), None) => Some(a),
            (None, Some(b)) => Some(b),
            (None, None) => None,
        }
    }

    pub fn check_mvcc(&mut self, wb: &mut RocksWriteBatchVec, limit: Option<usize>) -> Result<()> {
        loop {
            // Find min key in the 3 CFs.
            let mut key = MvccChecker::min_key(None, &self.default_iter, |k| {
                Key::truncate_ts_for(k).unwrap()
            });
            key = MvccChecker::min_key(key, &self.lock_iter, |k| k);
            key = MvccChecker::min_key(key, &self.write_iter, |k| Key::truncate_ts_for(k).unwrap());

            match key {
                Some(key) => self.check_mvcc_key(wb, key.as_ref())?,
                None => return Ok(()),
            }

            if let Some(limit) = limit {
                if wb.count() >= limit {
                    return Ok(());
                }
            }
        }
    }

    fn check_mvcc_key(&mut self, wb: &mut RocksWriteBatchVec, key: &[u8]) -> Result<()> {
        self.scan_count += 1;
        if self.scan_count % 1_000_000 == 0 {
            info!(
                "thread {}: scan {} rows",
                self.thread_index, self.scan_count
            );
        }

        let (mut default, mut write, mut lock) = (None, None, None);
        let (mut next_default, mut next_write, mut next_lock) = (true, true, true);
        loop {
            if next_default {
                default = self.next_default(key)?;
                next_default = false;
            }
            if next_write {
                write = self.next_write(key)?;
                next_write = false;
            }
            if next_lock {
                lock = self.next_lock(key)?;
                next_lock = false;
            }

            // If lock exists, check whether the records in DEFAULT and WRITE
            // match it.
            if let Some(ref l) = lock {
                // All write records's ts should be less than the for_update_ts (if the
                // lock is from a pessimistic transaction) or the ts of the lock.
                let (kind, check_ts) = if l.for_update_ts >= l.ts {
                    ("for_update_ts", l.for_update_ts)
                } else {
                    ("ts", l.ts)
                };

                if let Some((commit_ts, _)) = write {
                    if check_ts <= commit_ts {
                        info!(
                            "thread {}: LOCK {} is less than WRITE ts, key: {}, {}: {}, commit_ts: {}",
                            self.thread_index,
                            kind,
                            log_wrappers::Value::key(key),
                            kind,
                            l.ts,
                            commit_ts
                        );
                        self.delete(wb, CF_LOCK, key, None)?;
                        self.lock_fix_count += 1;
                        next_lock = true;
                        continue;
                    }
                }

                // If the lock's type is PUT and contains no short value, there
                // should be a corresponding default record.
                if l.lock_type == LockType::Put && l.short_value.is_none() {
                    match default {
                        Some(start_ts) if start_ts == l.ts => {
                            next_default = true;
                        }
                        _ => {
                            info!(
                                "thread {}: no corresponding DEFAULT record for LOCK, key: {}, lock_ts: {}",
                                self.thread_index,
                                log_wrappers::Value::key(key),
                                l.ts
                            );
                            self.delete(wb, CF_LOCK, key, None)?;
                            self.lock_fix_count += 1;
                        }
                    }
                }
                next_lock = true;
                continue;
            }

            // For none-put write or write with short_value, no DEFAULT record
            // is needed.
            if let Some((_, ref w)) = write {
                if w.write_type != WriteType::Put || w.short_value.is_some() {
                    next_write = true;
                    continue;
                }
            }

            // The start_ts of DEFAULT and WRITE should be matched.
            match (default, &write) {
                (Some(start_ts), &Some((_, ref w))) if start_ts == w.start_ts => {
                    next_default = true;
                    next_write = true;
                    continue;
                }
                (Some(start_ts), &Some((_, ref w))) if start_ts < w.start_ts => next_write = true,
                (Some(start_ts), &Some((_, ref w))) if start_ts > w.start_ts => next_default = true,
                (Some(_), &Some(_)) => {} // Won't happen.
                (None, &Some(_)) => next_write = true,
                (Some(_), &None) => next_default = true,
                (None, &None) => return Ok(()),
            }

            if next_default {
                info!(
                    "thread {}: orphan DEFAULT record, key: {}, start_ts: {}",
                    self.thread_index,
                    log_wrappers::Value::key(key),
                    default.unwrap()
                );
                self.delete(wb, CF_DEFAULT, key, default)?;
                self.default_fix_count += 1;
            }

            if next_write {
                if let Some((commit_ts, ref w)) = write {
                    info!(
                        "thread {}: no corresponding DEFAULT record for WRITE, key: {}, start_ts: {}, commit_ts: {}",
                        self.thread_index,
                        log_wrappers::Value::key(key),
                        w.start_ts,
                        commit_ts
                    );
                    self.delete(wb, CF_WRITE, key, Some(commit_ts))?;
                    self.write_fix_count += 1;
                }
            }
        }
    }

    fn next_lock(&mut self, key: &[u8]) -> Result<Option<Lock>> {
        if self.lock_iter.valid().unwrap() && keys::origin_key(self.lock_iter.key()) == key {
            let lock = box_try!(Lock::parse(self.lock_iter.value()));
            self.lock_iter.next().unwrap();
            return Ok(Some(lock));
        }
        Ok(None)
    }

    fn next_default(&mut self, key: &[u8]) -> Result<Option<TimeStamp>> {
        if self.default_iter.valid().unwrap()
            && box_try!(Key::truncate_ts_for(keys::origin_key(
                self.default_iter.key()
            ))) == key
        {
            let start_ts = box_try!(Key::decode_ts_from(keys::origin_key(
                self.default_iter.key()
            )));
            self.default_iter.next().unwrap();
            return Ok(Some(start_ts));
        }
        Ok(None)
    }

    fn next_write(&mut self, key: &[u8]) -> Result<Option<(TimeStamp, Write)>> {
        if self.write_iter.valid().unwrap()
            && box_try!(Key::truncate_ts_for(keys::origin_key(
                self.write_iter.key()
            ))) == key
        {
            let write = box_try!(WriteRef::parse(self.write_iter.value())).to_owned();
            let commit_ts = box_try!(Key::decode_ts_from(keys::origin_key(self.write_iter.key())));
            self.write_iter.next().unwrap();
            return Ok(Some((commit_ts, write)));
        }
        Ok(None)
    }

    fn delete(
        &mut self,
        wb: &mut RocksWriteBatchVec,
        cf: &str,
        key: &[u8],
        ts: Option<TimeStamp>,
    ) -> Result<()> {
        match ts {
            Some(ts) => {
                let key = Key::from_encoded_slice(key).append_ts(ts);
                box_try!(wb.delete_cf(cf, &keys::data_key(key.as_encoded())));
            }
            None => box_try!(wb.delete_cf(cf, &keys::data_key(key))),
        };
        Ok(())
    }
}

fn region_overlap(r1: &Region, r2: &Region) -> bool {
    let (start_key_1, start_key_2) = (r1.get_start_key(), r2.get_start_key());
    let (end_key_1, end_key_2) = (r1.get_end_key(), r2.get_end_key());
    (start_key_1 < end_key_2 || end_key_2.is_empty())
        && (start_key_2 < end_key_1 || end_key_1.is_empty())
}

fn validate_db_and_cf(db: DbType, cf: &str) -> Result<()> {
    match (db, cf) {
        (DbType::Kv, CF_DEFAULT)
        | (DbType::Kv, CF_WRITE)
        | (DbType::Kv, CF_LOCK)
        | (DbType::Kv, CF_RAFT)
        | (DbType::Raft, CF_DEFAULT) => Ok(()),
        _ => Err(Error::InvalidArgument(format!(
            "invalid cf {:?} for db {:?}",
            cf, db
        ))),
    }
}

fn set_region_tombstone(
    db: &RocksEngine,
    store_id: u64,
    region: Region,
    wb: &mut RocksWriteBatchVec,
) -> Result<()> {
    let id = region.get_id();
    let key = keys::region_state_key(id);

    let region_state = db
        .get_msg_cf::<RegionLocalState>(CF_RAFT, &key)
        .map_err(|e| box_err!(e))
        .and_then(|s| s.ok_or_else(|| Error::Other("Can't find RegionLocalState".into())))?;
    if region_state.get_state() == PeerState::Tombstone {
        return Ok(());
    }

    let peer_id = region_state
        .get_region()
        .get_peers()
        .iter()
        .find(|p| p.get_store_id() == store_id)
        .map(|p| p.get_id())
        .ok_or_else(|| Error::Other("RegionLocalState doesn't contains the peer itself".into()))?;

    let old_conf_ver = region_state.get_region().get_region_epoch().get_conf_ver();
    let new_conf_ver = region.get_region_epoch().get_conf_ver();
    if new_conf_ver <= old_conf_ver {
        return Err(box_err!(
            "invalid conf_ver: please make sure you have removed the peer by PD"
        ));
    }

    // If the store is not in peers, or it's still in but its peer_id
    // has changed, we know the peer is marked as tombstone success.
    let scheduled = region
        .get_peers()
        .iter()
        .find(|p| p.get_store_id() == store_id)
        .map_or(true, |p| p.get_id() != peer_id);
    if !scheduled {
        return Err(box_err!("The peer is still in target peers"));
    }

    box_try!(write_peer_state(wb, &region, PeerState::Tombstone, None));
    Ok(())
}

fn divide_db(db: &RocksEngine, parts: usize) -> raftstore::Result<Vec<Vec<u8>>> {
    // Empty start and end key cover all range.
    let start = keys::data_key(b"");
    let end = keys::data_end_key(b"");
    let range = Range::new(&start, &end);
    Ok(box_try!(
        db.get_range_approximate_split_keys(range, parts - 1)
    ))
}

#[cfg(test)]
mod tests {
    use api_version::ApiV1;
    use engine_rocks::{util::new_engine_opt, RocksCfOptions, RocksDbOptions, RocksEngine};
    use engine_traits::{Mutable, SyncMutable, ALL_CFS, CF_DEFAULT, CF_LOCK, CF_RAFT, CF_WRITE};
    use kvproto::{
        kvrpcpb::ApiVersion,
        metapb::{Peer, PeerRole, Region},
    };
    use raft::eraftpb::EntryType;
    use tempfile::Builder;
    use tikv_kv::MockEngine;

    use super::*;
    use crate::storage::{
        lock_manager::MockLockManager,
        mvcc::{Lock, LockType},
    };

    fn init_region_state(
        engine: &RocksEngine,
        region_id: u64,
        stores: &[u64],
        mut learner: usize,
    ) -> Region {
        let mut region = Region::default();
        region.set_id(region_id);
        for (i, &store_id) in stores.iter().enumerate() {
            let mut peer = Peer::default();
            peer.set_id(i as u64);
            peer.set_store_id(store_id);
            if learner > 0 {
                peer.set_role(PeerRole::Learner);
                learner -= 1;
            }
            region.mut_peers().push(peer);
        }
        let mut region_state = RegionLocalState::default();
        region_state.set_state(PeerState::Normal);
        region_state.set_region(region.clone());
        let key = keys::region_state_key(region_id);
        engine.put_msg_cf(CF_RAFT, &key, &region_state).unwrap();
        region
    }

    fn init_raft_state(
        kv_engine: &RocksEngine,
        raft_engine: &RocksEngine,
        region_id: u64,
        last_index: u64,
        commit_index: u64,
        applied_index: u64,
    ) {
        let apply_state_key = keys::apply_state_key(region_id);
        let mut apply_state = RaftApplyState::default();
        apply_state.set_applied_index(applied_index);
        apply_state.set_commit_index(commit_index);
        kv_engine
            .put_msg_cf(CF_RAFT, &apply_state_key, &apply_state)
            .unwrap();

        let raft_state_key = keys::raft_state_key(region_id);
        let mut raft_state = RaftLocalState::default();
        raft_state.set_last_index(last_index);
        raft_engine.put_msg(&raft_state_key, &raft_state).unwrap();
    }

    fn get_region_state(engine: &RocksEngine, region_id: u64) -> RegionLocalState {
        let key = keys::region_state_key(region_id);
        engine
            .get_msg_cf::<RegionLocalState>(CF_RAFT, &key)
            .unwrap()
            .unwrap()
    }

    #[test]
    fn test_region_overlap() {
        let new_region = |start: &[u8], end: &[u8]| -> Region {
            let mut region = Region::default();
            region.set_start_key(start.to_owned());
            region.set_end_key(end.to_owned());
            region
        };

        // For normal case.
        assert!(region_overlap(
            &new_region(b"a", b"z"),
            &new_region(b"b", b"y"),
        ));
        assert!(region_overlap(
            &new_region(b"a", b"n"),
            &new_region(b"m", b"z"),
        ));
        assert!(!region_overlap(
            &new_region(b"a", b"m"),
            &new_region(b"n", b"z"),
        ));

        // For the first or last region.
        assert!(region_overlap(
            &new_region(b"m", b""),
            &new_region(b"a", b"n"),
        ));
        assert!(region_overlap(
            &new_region(b"a", b"n"),
            &new_region(b"m", b""),
        ));
        assert!(region_overlap(
            &new_region(b"", b""),
            &new_region(b"m", b""),
        ));
        assert!(!region_overlap(
            &new_region(b"a", b"m"),
            &new_region(b"n", b""),
        ));
    }

    #[test]
    fn test_validate_db_and_cf() {
        let valid_cases = vec![
            (DbType::Kv, CF_DEFAULT),
            (DbType::Kv, CF_WRITE),
            (DbType::Kv, CF_LOCK),
            (DbType::Kv, CF_RAFT),
            (DbType::Raft, CF_DEFAULT),
        ];
        for (db, cf) in valid_cases {
            validate_db_and_cf(db, cf).unwrap();
        }

        let invalid_cases = vec![
            (DbType::Raft, CF_WRITE),
            (DbType::Raft, CF_LOCK),
            (DbType::Raft, CF_RAFT),
            (DbType::Invalid, CF_DEFAULT),
            (DbType::Invalid, "BAD_CF"),
        ];
        for (db, cf) in invalid_cases {
            validate_db_and_cf(db, cf).unwrap_err();
        }
    }

    fn new_debugger() -> DebuggerImpl<RocksEngine, MockEngine, MockLockManager, ApiV1> {
        let tmp = Builder::new().prefix("test_debug").tempdir().unwrap();
        let path = tmp.path().to_str().unwrap();
        let engine = engine_rocks::util::new_engine(path, ALL_CFS).unwrap();

        let engines = Engines::new(engine.clone(), engine);
        DebuggerImpl::new(engines, ConfigController::default(), None)
    }

    impl<E, L, K> DebuggerImpl<RocksEngine, E, L, K>
    where
        E: Engine,
        L: LockManager,
        K: KvFormat,
    {
        fn set_store_id(&self, store_id: u64) {
            let mut ident = self.get_store_ident().unwrap_or_default();
            ident.set_store_id(store_id);
            let db = &self.engines.kv;
            db.put_msg(keys::STORE_IDENT_KEY, &ident).unwrap();
        }

        fn set_cluster_id(&self, cluster_id: u64) {
            let mut ident = self.get_store_ident().unwrap_or_default();
            ident.set_cluster_id(cluster_id);
            let db = &self.engines.kv;
            db.put_msg(keys::STORE_IDENT_KEY, &ident).unwrap();
        }

        fn set_store_api_version(&self, api_version: ApiVersion) {
            let mut ident = self.get_store_ident().unwrap_or_default();
            ident.set_api_version(api_version);
            let db = &self.engines.kv;
            db.put_msg(keys::STORE_IDENT_KEY, &ident).unwrap();
        }
    }

    #[test]
    fn test_get() {
        let debugger = new_debugger();
        let engine = &debugger.engines.kv;
        let (k, v) = (b"k", b"v");
        engine.put(k, v).unwrap();
        assert_eq!(&*engine.get_value(k).unwrap().unwrap(), v);

        let got = debugger.get(DbType::Kv, CF_DEFAULT, k).unwrap();
        assert_eq!(&got, v);

        match debugger.get(DbType::Kv, CF_DEFAULT, b"foo") {
            Err(Error::NotFound(_)) => (),
            _ => panic!("expect Error::NotFound(_)"),
        }
    }

    #[test]
    fn test_raft_log() {
        let debugger = new_debugger();
        let engine = &debugger.engines.raft;
        let (region_id, log_index) = (1, 1);
        let key = keys::raft_log_key(region_id, log_index);
        let mut entry = Entry::default();
        entry.set_term(1);
        entry.set_index(1);
        entry.set_entry_type(EntryType::EntryNormal);
        entry.set_data(vec![42].into());
        engine.put_msg(&key, &entry).unwrap();
        assert_eq!(engine.get_msg::<Entry>(&key).unwrap().unwrap(), entry);

        assert_eq!(debugger.raft_log(region_id, log_index).unwrap(), entry);
        match debugger.raft_log(region_id + 1, log_index + 1) {
            Err(Error::NotFound(_)) => (),
            _ => panic!("expect Error::NotFound(_)"),
        }
    }

    #[test]
    fn test_region_info() {
        let debugger = new_debugger();
        let raft_engine = &debugger.engines.raft;
        let kv_engine = &debugger.engines.kv;
        let region_id = 1;

        let raft_state_key = keys::raft_state_key(region_id);
        let mut raft_state = RaftLocalState::default();
        raft_state.set_last_index(42);
        raft_engine.put_msg(&raft_state_key, &raft_state).unwrap();
        assert_eq!(
            raft_engine
                .get_msg::<RaftLocalState>(&raft_state_key)
                .unwrap()
                .unwrap(),
            raft_state
        );

        let apply_state_key = keys::apply_state_key(region_id);
        let mut apply_state = RaftApplyState::default();
        apply_state.set_applied_index(42);
        kv_engine
            .put_msg_cf(CF_RAFT, &apply_state_key, &apply_state)
            .unwrap();
        assert_eq!(
            kv_engine
                .get_msg_cf::<RaftApplyState>(CF_RAFT, &apply_state_key)
                .unwrap()
                .unwrap(),
            apply_state
        );

        let region_state_key = keys::region_state_key(region_id);
        let mut region_state = RegionLocalState::default();
        region_state.set_state(PeerState::Tombstone);
        kv_engine
            .put_msg_cf(CF_RAFT, &region_state_key, &region_state)
            .unwrap();
        assert_eq!(
            kv_engine
                .get_msg_cf::<RegionLocalState>(CF_RAFT, &region_state_key)
                .unwrap()
                .unwrap(),
            region_state
        );

        assert_eq!(
            debugger.region_info(region_id).unwrap(),
            RegionInfo::new(Some(raft_state), Some(apply_state), Some(region_state))
        );
        match debugger.region_info(region_id + 1) {
            Err(Error::NotFound(_)) => (),
            _ => panic!("expect Error::NotFound(_)"),
        }
    }

    #[test]
    fn test_region_size() {
        let debugger = new_debugger();
        let engine = &debugger.engines.kv;

        let region_id = 1;
        let region_state_key = keys::region_state_key(region_id);
        let mut region = Region::default();
        region.set_id(region_id);
        region.set_start_key(b"a".to_vec());
        region.set_end_key(b"zz".to_vec());
        let mut state = RegionLocalState::default();
        state.set_region(region);
        engine
            .put_msg_cf(CF_RAFT, &region_state_key, &state)
            .unwrap();

        let cfs = vec![CF_DEFAULT, CF_LOCK, CF_RAFT, CF_WRITE];
        let (k, v) = (keys::data_key(b"k"), b"v");
        for cf in &cfs {
            engine.put_cf(cf, k.as_slice(), v).unwrap();
        }

        let sizes = debugger.region_size(region_id, cfs.clone()).unwrap();
        assert_eq!(sizes.len(), 4);
        for (cf, size) in sizes {
            cfs.iter().find(|&&c| c == cf).unwrap();
            assert_eq!(size, k.len() + v.len());
        }
    }

    #[test]
    fn test_scan_mvcc() {
        let debugger = new_debugger();
        // Test scan with bad start, end or limit.
        assert!(debugger.scan_mvcc(b"z", b"", 0).is_err());
        assert!(debugger.scan_mvcc(b"z", b"x", 3).is_err());
    }

    #[test]
    fn test_tombstone_regions() {
        let debugger = new_debugger();
        debugger.set_store_id(11);
        let engine = &debugger.engines.kv;

        // region 1 with peers at stores 11, 12, 13.
        let region_1 = init_region_state(engine, 1, &[11, 12, 13], 0);
        // Got the target region from pd, which doesn't contains the store.
        let mut target_region_1 = region_1.clone();
        target_region_1.mut_peers().remove(0);
        target_region_1.mut_region_epoch().set_conf_ver(100);

        // region 2 with peers at stores 11, 12, 13.
        let region_2 = init_region_state(engine, 2, &[11, 12, 13], 0);
        // Got the target region from pd, which has different peer_id.
        let mut target_region_2 = region_2.clone();
        target_region_2.mut_peers()[0].set_id(100);
        target_region_2.mut_region_epoch().set_conf_ver(100);

        // region 3 with peers at stores 21, 22, 23.
        let region_3 = init_region_state(engine, 3, &[21, 22, 23], 0);
        // Got the target region from pd but the peers are not changed.
        let mut target_region_3 = region_3;
        target_region_3.mut_region_epoch().set_conf_ver(100);

        // Test with bad target region. No region state in rocksdb should be changed.
        let target_regions = vec![
            target_region_1.clone(),
            target_region_2.clone(),
            target_region_3,
        ];
        let errors = debugger.set_region_tombstone(target_regions).unwrap();
        assert_eq!(errors.len(), 1);
        assert_eq!(errors[0].0, 3);
        assert_eq!(get_region_state(engine, 1).take_region(), region_1);
        assert_eq!(get_region_state(engine, 2).take_region(), region_2);

        // After set_region_tombstone success, all region should be adjusted.
        let target_regions = vec![target_region_1, target_region_2];
        let errors = debugger.set_region_tombstone(target_regions).unwrap();
        assert!(errors.is_empty());
        for &region_id in &[1, 2] {
            let state = get_region_state(engine, region_id).get_state();
            assert_eq!(state, PeerState::Tombstone);
        }
    }

    #[test]
    fn test_tombstone_regions_by_id() {
        let debugger = new_debugger();
        debugger.set_store_id(11);
        let engine = &debugger.engines.kv;

        // tombstone region 1 which currently not exists.
        let errors = debugger.set_region_tombstone_by_id(vec![1]).unwrap();
        assert!(!errors.is_empty());

        // region 1 with peers at stores 11, 12, 13.
        init_region_state(engine, 1, &[11, 12, 13], 0);
        let mut expected_state = get_region_state(engine, 1);
        expected_state.set_state(PeerState::Tombstone);

        // tombstone region 1.
        let errors = debugger.set_region_tombstone_by_id(vec![1]).unwrap();
        assert!(errors.is_empty());
        assert_eq!(get_region_state(engine, 1), expected_state);

        // tombstone region 1 again.
        let errors = debugger.set_region_tombstone_by_id(vec![1]).unwrap();
        assert!(errors.is_empty());
        assert_eq!(get_region_state(engine, 1), expected_state);
    }

    #[test]
    fn test_remove_failed_stores() {
        let debugger = new_debugger();
        debugger.set_store_id(100);
        let engine = &debugger.engines.kv;

        let get_region_stores = |engine: &RocksEngine, region_id: u64| {
            get_region_state(engine, region_id)
                .get_region()
                .get_peers()
                .iter()
                .map(|p| p.get_store_id())
                .collect::<Vec<_>>()
        };

        let get_region_learner = |engine: &RocksEngine, region_id: u64| {
            get_region_state(engine, region_id)
                .get_region()
                .get_peers()
                .iter()
                .filter(|p| p.get_role() == PeerRole::Learner)
                .count()
        };

        // region 1 with peers at stores 11, 12, 13 and 14.
        init_region_state(engine, 1, &[11, 12, 13, 14], 0);
        // region 2 with peers at stores 21, 22 and 23.
        init_region_state(engine, 2, &[21, 22, 23], 0);

        // Only remove specified stores from region 1.
        debugger
            .remove_failed_stores(vec![13, 14, 21, 23], Some(vec![1]), false)
            .unwrap();

        // 13 and 14 should be removed from region 1.
        assert_eq!(get_region_stores(engine, 1), &[11, 12]);
        // 21 and 23 shouldn't be removed from region 2.
        assert_eq!(get_region_stores(engine, 2), &[21, 22, 23]);

        // Remove specified stores from all regions.
        debugger
            .remove_failed_stores(vec![11, 23], None, false)
            .unwrap();

        assert_eq!(get_region_stores(engine, 1), &[12]);
        assert_eq!(get_region_stores(engine, 2), &[21, 22]);

        // Should fail when the store itself is in the failed list.
        init_region_state(engine, 3, &[100, 31, 32, 33], 0);
        debugger
            .remove_failed_stores(vec![100], None, false)
            .unwrap_err();

        // no learner, promote learner does nothing
        init_region_state(engine, 4, &[41, 42, 43, 44], 0);
        debugger.remove_failed_stores(vec![44], None, true).unwrap();
        assert_eq!(get_region_stores(engine, 4), &[41, 42, 43]);
        assert_eq!(get_region_learner(engine, 4), 0);

        // promote learner
        init_region_state(engine, 5, &[51, 52, 53, 54], 1);
        debugger
            .remove_failed_stores(vec![52, 53, 54], None, true)
            .unwrap();
        assert_eq!(get_region_stores(engine, 5), &[51]);
        assert_eq!(get_region_learner(engine, 5), 0);

        // no need to promote learner
        init_region_state(engine, 6, &[61, 62, 63, 64], 1);
        debugger.remove_failed_stores(vec![64], None, true).unwrap();
        assert_eq!(get_region_stores(engine, 6), &[61, 62, 63]);
        assert_eq!(get_region_learner(engine, 6), 1);
    }

    #[test]
    fn test_drop_unapplied_raftlog() {
        let debugger = new_debugger();
        debugger.set_store_id(100);
        let kv_engine = &debugger.engines.kv;
        let raft_engine = &debugger.engines.raft;

        init_region_state(kv_engine, 1, &[100, 101], 1);
        init_region_state(kv_engine, 2, &[100, 103], 1);
        init_raft_state(kv_engine, raft_engine, 1, 100, 90, 80);
        init_raft_state(kv_engine, raft_engine, 2, 80, 80, 80);

        let region_info_2_before = debugger.region_info(2).unwrap();

        // Drop raftlog on all regions
        debugger.drop_unapplied_raftlog(None).unwrap();

        let region_info_1 = debugger.region_info(1).unwrap();
        let region_info_2 = debugger.region_info(2).unwrap();

        assert_eq!(
            region_info_1.raft_local_state.as_ref().unwrap().last_index,
            80
        );
        assert_eq!(
            region_info_1
                .raft_apply_state
                .as_ref()
                .unwrap()
                .applied_index,
            80
        );
        assert_eq!(
            region_info_1
                .raft_apply_state
                .as_ref()
                .unwrap()
                .commit_index,
            80
        );
        assert_eq!(region_info_2, region_info_2_before);
    }

    #[test]
    fn test_bad_regions() {
        let debugger = new_debugger();
        let kv_engine = &debugger.engines.kv;
        let raft_engine = &debugger.engines.raft;
        let store_id = 1; // It's a fake id.

        let mut wb1 = raft_engine.write_batch();
        let cf1 = CF_DEFAULT;

        let mut wb2 = kv_engine.write_batch();
        let cf2 = CF_RAFT;

        {
            let mock_region_state = |wb: &mut RocksWriteBatchVec, region_id: u64, peers: &[u64]| {
                let region_state_key = keys::region_state_key(region_id);
                let mut region_state = RegionLocalState::default();
                region_state.set_state(PeerState::Normal);
                {
                    let region = region_state.mut_region();
                    region.set_id(region_id);
                    let peers = peers
                        .iter()
                        .enumerate()
                        .map(|(i, &sid)| Peer {
                            id: i as u64,
                            store_id: sid,
                            ..Default::default()
                        })
                        .collect::<Vec<_>>();
                    region.set_peers(peers.into());
                }
                wb.put_msg_cf(cf2, &region_state_key, &region_state)
                    .unwrap();
            };
            let mock_raft_state = |wb: &mut RocksWriteBatchVec,
                                   region_id: u64,
                                   last_index: u64,
                                   commit_index: u64| {
                let raft_state_key = keys::raft_state_key(region_id);
                let mut raft_state = RaftLocalState::default();
                raft_state.set_last_index(last_index);
                raft_state.mut_hard_state().set_commit(commit_index);
                wb.put_msg_cf(cf1, &raft_state_key, &raft_state).unwrap();
            };
            let mock_apply_state =
                |wb: &mut RocksWriteBatchVec, region_id: u64, apply_index: u64| {
                    let raft_apply_key = keys::apply_state_key(region_id);
                    let mut apply_state = RaftApplyState::default();
                    apply_state.set_applied_index(apply_index);
                    wb.put_msg_cf(cf2, &raft_apply_key, &apply_state).unwrap();
                };

            for &region_id in &[10, 11, 12] {
                mock_region_state(&mut wb2, region_id, &[store_id]);
            }

            // last index < commit index
            mock_raft_state(&mut wb1, 10, 100, 110);

            // commit index < last index < apply index, or commit index < apply index < last
            // index.
            mock_raft_state(&mut wb1, 11, 100, 90);
            mock_apply_state(&mut wb2, 11, 110);
            mock_raft_state(&mut wb1, 12, 100, 90);
            mock_apply_state(&mut wb2, 12, 95);

            // region state doesn't contains the peer itself.
            mock_region_state(&mut wb2, 13, &[]);
        }

        wb1.write_opt(&WriteOptions::new()).unwrap();
        wb2.write_opt(&WriteOptions::new()).unwrap();

        let bad_regions = debugger.bad_regions().unwrap();
        assert_eq!(bad_regions.len(), 4);
        for (i, (region_id, _)) in bad_regions.into_iter().enumerate() {
            assert_eq!(region_id, (10 + i) as u64);
        }
    }

    #[test]
    fn test_recreate_region() {
        let debugger = new_debugger();
        let engine = &debugger.engines.kv;

        let metadata = vec![("", "g"), ("g", "m"), ("m", "")];

        for (region_id, (start, end)) in metadata.into_iter().enumerate() {
            let region_id = region_id as u64;
            let mut region = Region::default();
            region.set_id(region_id);
            region.set_start_key(start.to_owned().into_bytes());
            region.set_end_key(end.to_owned().into_bytes());

            let mut region_state = RegionLocalState::default();
            region_state.set_state(PeerState::Normal);
            region_state.set_region(region);
            let key = keys::region_state_key(region_id);
            engine.put_msg_cf(CF_RAFT, &key, &region_state).unwrap();
        }

        let remove_region_state = |region_id: u64| {
            let key = keys::region_state_key(region_id);
            engine.delete_cf(CF_RAFT, &key).unwrap();
        };

        let mut region = Region::default();
        region.set_id(100);

        region.set_start_key(b"k".to_vec());
        region.set_end_key(b"z".to_vec());
        debugger.recreate_region(region.clone()).unwrap_err();

        remove_region_state(1);
        remove_region_state(2);
        debugger.recreate_region(region.clone()).unwrap();
        assert_eq!(get_region_state(engine, 100).get_region(), &region);

        region.set_start_key(b"z".to_vec());
        region.set_end_key(b"".to_vec());
        debugger.recreate_region(region).unwrap_err();
    }

    #[test]
    fn test_mvcc_checker() {
        let (mut default, mut lock, mut write) = (vec![], vec![], vec![]);
        enum Expect {
            Keep,
            Remove,
        }
        // test check CF_LOCK.
        default.extend(vec![
            // key, start_ts, check
            (b"k4", 100, Expect::Keep),
            (b"k5", 100, Expect::Keep),
        ]);
        lock.extend(vec![
            // key, start_ts, for_update_ts, lock_type, short_value, check
            (b"k1", 100, 0, LockType::Put, false, Expect::Remove), // k1: remove orphan lock.
            (b"k2", 100, 0, LockType::Delete, false, Expect::Keep), /* k2: Delete doesn't need
                                                                    * default. */
            (b"k3", 100, 0, LockType::Put, true, Expect::Keep), /* k3: short value doesn't need
                                                                 * default. */
            (b"k4", 100, 0, LockType::Put, false, Expect::Keep), /* k4: corresponding default
                                                                  * exists. */
            (b"k5", 100, 0, LockType::Put, false, Expect::Remove), /* k5: duplicated lock and
                                                                    * write. */
        ]);
        write.extend(vec![
            // key, start_ts, commit_ts, write_type, short_value, check
            (b"k5", 100, 101, WriteType::Put, false, Expect::Keep),
        ]);

        // test match CF_DEFAULT and CF_WRITE.
        default.extend(vec![
            // key, start_ts
            (b"k6", 96, Expect::Remove), // extra default.
            (b"k6", 94, Expect::Keep),   // ok.
            (b"k6", 90, Expect::Remove), // Delete should not have default.
            (b"k6", 88, Expect::Remove), // Default is redundant if write has short value.
        ]);
        write.extend(vec![
            // key, start_ts, commit_ts, write_type, short_value
            (b"k6", 100, 101, WriteType::Put, true, Expect::Keep), /* short value doesn't need
                                                                    * default. */
            (b"k6", 99, 99, WriteType::Rollback, false, Expect::Keep), /* rollback doesn't need
                                                                        * default. */
            (b"k6", 97, 98, WriteType::Delete, false, Expect::Keep), /* delete doesn't need
                                                                      * default. */
            (b"k6", 94, 94, WriteType::Put, false, Expect::Keep), // ok.
            (b"k6", 92, 93, WriteType::Put, false, Expect::Remove), // extra write.
            (b"k6", 90, 91, WriteType::Delete, false, Expect::Keep),
            (b"k6", 88, 89, WriteType::Put, true, Expect::Keep),
        ]);

        // Combine problems together.
        default.extend(vec![
            // key, start_ts
            (b"k7", 98, Expect::Remove), // default without lock or write.
            (b"k7", 90, Expect::Remove), // orphan default.
        ]);
        lock.extend(vec![
            // key, start_ts, for_update_ts, lock_type, short_value, check
            (b"k7", 100, 0, LockType::Put, false, Expect::Remove), // duplicated lock and write.
        ]);
        write.extend(vec![
            // key, start_ts, commit_ts, write_type, short_value
            (b"k7", 99, 100, WriteType::Put, false, Expect::Remove), // write without default.
            (b"k7", 96, 97, WriteType::Put, true, Expect::Keep),
        ]);

        // Locks from pessimistic transactions
        default.extend(vec![
            // key, start_ts
            (b"k8", 100, Expect::Keep),
            (b"k9", 100, Expect::Keep),
        ]);
        lock.extend(vec![
            // key, start_ts, for_update_ts, lock_type, short_value, check
            (b"k8", 90, 105, LockType::Pessimistic, false, Expect::Remove), // newer writes exist
            (b"k9", 90, 115, LockType::Put, true, Expect::Keep),            /* prewritten lock
                                                                             * from a pessimistic
                                                                             * txn */
        ]);
        write.extend(vec![
            // key, start_ts, commit_ts, write_type, short_value
            (b"k8", 100, 110, WriteType::Put, false, Expect::Keep),
            (b"k9", 100, 110, WriteType::Put, false, Expect::Keep),
        ]);

        // Out of range.
        default.extend(vec![
            // key, start_ts
            (b"l0", 100, Expect::Keep),
        ]);
        lock.extend(vec![
            // key, start_ts, for_update_ts, lock_type, short_value, check
            (b"l0", 101, 0, LockType::Put, false, Expect::Keep),
        ]);
        write.extend(vec![
            // key, start_ts, commit_ts, write_type, short_value
            (b"l0", 102, 103, WriteType::Put, false, Expect::Keep),
        ]);

        let mut kv = vec![];
        for (key, ts, expect) in default {
            kv.push((
                CF_DEFAULT,
                Key::from_raw(key).append_ts(ts.into()),
                b"v".to_vec(),
                expect,
            ));
        }
        for (key, ts, for_update_ts, tp, short_value, expect) in lock {
            let v = if short_value {
                Some(b"v".to_vec())
            } else {
                None
            };
            let lock = Lock::new(
                tp,
                vec![],
                ts.into(),
                0,
                v,
                for_update_ts.into(),
                0,
                TimeStamp::zero(),
                false,
            );
            kv.push((CF_LOCK, Key::from_raw(key), lock.to_bytes(), expect));
        }
        for (key, start_ts, commit_ts, tp, short_value, expect) in write {
            let v = if short_value {
                Some(b"v".to_vec())
            } else {
                None
            };
            let write = Write::new(tp, start_ts.into(), v);
            kv.push((
                CF_WRITE,
                Key::from_raw(key).append_ts(commit_ts.into()),
                write.as_ref().to_bytes(),
                expect,
            ));
        }

        let path = Builder::new()
            .prefix("test_mvcc_checker")
            .tempdir()
            .unwrap();
        let path_str = path.path().to_str().unwrap();
        let cfs_opts = ALL_CFS
            .iter()
            .map(|cf| (*cf, RocksCfOptions::default()))
            .collect();
        let db_opt = RocksDbOptions::default();
        db_opt.enable_multi_batch_write(true);
        let db = new_engine_opt(path_str, db_opt, cfs_opts).unwrap();
        // Write initial KVs.
        let mut wb = db.write_batch();
        for &(cf, ref k, ref v, _) in &kv {
            wb.put_cf(cf, &keys::data_key(k.as_encoded()), v).unwrap();
        }
        wb.write().unwrap();
        // Fix problems.
        let mut checker = MvccChecker::new(db.clone(), b"k", b"l").unwrap();
        let mut wb = db.write_batch();
        checker.check_mvcc(&mut wb, None).unwrap();
        wb.write().unwrap();
        // Check result.
        for (cf, k, _, expect) in kv {
            let data = db
                .as_inner()
                .get_cf(
                    get_cf_handle(db.as_inner(), cf).unwrap(),
                    &keys::data_key(k.as_encoded()),
                )
                .unwrap();
            match expect {
                Expect::Keep => assert!(data.is_some()),
                Expect::Remove => assert!(data.is_none()),
            }
        }
    }

    #[test]
    fn test_debug_raw_scan() {
        let keys: &[&[u8]] = &[
            b"a",
            b"a1",
            b"a2",
            b"a2\x00",
            b"a2\x00\x00",
            b"b",
            b"b1",
            b"b2",
            b"b2\x00",
            b"b2\x00\x00",
            b"c",
            b"c1",
            b"c2",
            b"c2\x00",
            b"c2\x00\x00",
        ];

        let debugger = new_debugger();

        let mut wb = debugger.engines.kv.write_batch();
        for key in keys {
            let data_key = keys::data_key(key);
            let value = key.to_vec();
            wb.put(&data_key, &value).unwrap();
        }
        wb.write().unwrap();

        let check = |result: Result<_>, expected: &[&[u8]]| {
            assert_eq!(
                result.unwrap(),
                expected
                    .iter()
                    .map(|k| (keys::data_key(k), k.to_vec()))
                    .collect::<Vec<_>>()
            );
        };

        check(debugger.raw_scan(b"z", &[b'z' + 1], 100, CF_DEFAULT), keys);
        check(debugger.raw_scan(b"za", b"zz", 100, CF_DEFAULT), keys);
        check(debugger.raw_scan(b"za1", b"za1", 100, CF_DEFAULT), &[]);
        check(
            debugger.raw_scan(b"za1", b"za2\x00\x00", 100, CF_DEFAULT),
            &keys[1..4],
        );
        check(
            debugger.raw_scan(b"za2\x00", b"za2\x00\x00", 100, CF_DEFAULT),
            &keys[3..4],
        );
        check(
            debugger.raw_scan(b"zb\x00", b"zb2\x00\x00", 100, CF_DEFAULT),
            &keys[6..9],
        );
        check(debugger.raw_scan(b"za1", b"zz", 1, CF_DEFAULT), &keys[1..2]);
        check(debugger.raw_scan(b"za1", b"zz", 3, CF_DEFAULT), &keys[1..4]);
        check(
            debugger.raw_scan(b"za1", b"zb2\x00\x00", 8, CF_DEFAULT),
            &keys[1..9],
        );
    }

    #[test]
    fn test_store_region() {
        let debugger = new_debugger();
        let store_id: u64 = 42;
        let cluster_id: u64 = 4242;
        debugger.set_store_id(store_id);
        debugger.set_cluster_id(cluster_id);
        debugger.set_store_api_version(ApiVersion::V2);
        assert_eq!(
            store_id,
            debugger
                .get_store_ident()
                .expect("get store id")
                .get_store_id()
        );
        assert_eq!(
            cluster_id,
            debugger
                .get_store_ident()
                .expect("get cluster id")
                .get_cluster_id()
        );

        assert_eq!(
            ApiVersion::V2,
            debugger
                .get_store_ident()
                .expect("get api version")
                .get_api_version()
        )
    }

    #[test]
    fn test_compact() {
        let debugger = new_debugger();
        let compact = |db, cf| debugger.compact(db, cf, &[0], &[0xFF], 1, Some("skip").into());
        compact(DbType::Kv, CF_DEFAULT).unwrap();
        compact(DbType::Kv, CF_LOCK).unwrap();
        compact(DbType::Kv, CF_WRITE).unwrap();
        compact(DbType::Raft, CF_DEFAULT).unwrap();
    }
}<|MERGE_RESOLUTION|>--- conflicted
+++ resolved
@@ -46,16 +46,12 @@
 pub use crate::storage::mvcc::MvccInfoIterator;
 use crate::{
     config::ConfigController,
-<<<<<<< HEAD
-    storage::mvcc::{Lock, LockType, TimeStamp, Write, WriteRef, WriteType},
-=======
     server::reset_to_version::ResetToVersionManager,
     storage::{
         lock_manager::LockManager,
         mvcc::{Lock, LockType, TimeStamp, Write, WriteRef, WriteType},
         Storage,
     },
->>>>>>> 73f9ef57
 };
 
 pub type Result<T> = result::Result<T, Error>;
@@ -185,10 +181,6 @@
 
     fn get_region_properties(&self, region_id: u64) -> Result<Vec<(String, String)>>;
 
-<<<<<<< HEAD
-=======
-    fn reset_to_version(&self, version: u64);
-
     fn key_range_flashback_to_version(
         &self,
         version: u64,
@@ -199,7 +191,6 @@
         commit_ts: u64,
     ) -> impl Future<Output = Result<()>> + Send;
 
->>>>>>> 73f9ef57
     fn set_kv_statistics(&mut self, s: Option<Arc<RocksStatistics>>);
 
     fn set_raft_statistics(&mut self, s: Option<Arc<RocksStatistics>>);
@@ -263,13 +254,8 @@
     pub fn new(
         engines: Engines<RocksEngine, ER>,
         cfg_controller: ConfigController,
-<<<<<<< HEAD
-    ) -> DebuggerImpl<ER> {
-=======
         storage: Option<Storage<E, L, K>>,
     ) -> DebuggerImpl<ER, E, L, K> {
-        let reset_to_version_manager = ResetToVersionManager::new(engines.kv.clone());
->>>>>>> 73f9ef57
         DebuggerImpl {
             engines,
             kv_statistics: None,
@@ -1021,12 +1007,6 @@
         Ok(res)
     }
 
-<<<<<<< HEAD
-=======
-    fn reset_to_version(&self, version: u64) {
-        self.reset_to_version_manager.start(version.into());
-    }
-
     fn key_range_flashback_to_version(
         &self,
         version: u64,
@@ -1056,7 +1036,6 @@
         )
     }
 
->>>>>>> 73f9ef57
     fn set_kv_statistics(&mut self, s: Option<Arc<RocksStatistics>>) {
         self.kv_statistics = s;
     }
