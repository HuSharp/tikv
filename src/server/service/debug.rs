--- conflicted
+++ resolved
@@ -55,8 +55,8 @@
     T: RaftExtension,
     D: Debugger,
 {
-    /// Constructs a new `Service` with `Engines`, a `RaftExtension`, a
-    /// `GcWorker` and a `RegionInfoAccessor`.
+    /// Constructs a new `Service` with `Engines`, a `RaftExtension` and a
+    /// `GcWorker`.
     pub fn new(debugger: D, pool: Handle, raft_router: T) -> Self {
         Service {
             pool,
@@ -538,18 +538,6 @@
 
         self.handle_response(ctx, sink, f, TAG);
     }
-<<<<<<< HEAD
-=======
-
-    fn reset_to_version(
-        &mut self,
-        _ctx: RpcContext<'_>,
-        req: ResetToVersionRequest,
-        sink: UnarySink<ResetToVersionResponse>,
-    ) {
-        self.debugger.reset_to_version(req.get_ts());
-        sink.success(ResetToVersionResponse::default());
-    }
 
     fn flashback_to_version(
         &mut self,
@@ -578,7 +566,6 @@
 
         self.handle_response(ctx, sink, f, "debug_flashback_to_version");
     }
->>>>>>> 73f9ef57
 }
 
 mod region_size_response {
